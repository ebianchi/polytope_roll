# Visualization utilities

import os
import pdb
import time
import imageio
import numpy as np

import matplotlib.pyplot as plt
import matplotlib.ticker as mtick
from matplotlib.animation import FuncAnimation
from matplotlib.patches import Polygon

from toy_2d.src import file_utils
from toy_2d.src.two_dim_polytope import TwoDimensionalPolytopeParams, \
                                 TwoDimensionalPolytope


FORCE_SCALING = 1.  # Scaling factor for viewing forces.

"""Make and save a gif of the polytope's state trajectory."""
def animation_gif_polytope(polytope, states, gif_name, dt, controls=None,
                           save=False):
    # Subsample the states and controls to get 10 samples per second of
    # simulated data.
    step = int(0.1/dt)
    if step > 1:
        states = states[0::step]

    plt.ion()
    fig = plt.figure()
    ax = fig.add_subplot(111)

    xs, ys = states[:, 0], states[:, 2]
    plt.xlim(min(xs)-4, max(xs)+4)   
    plt.ylim(-1, max(ys)+4)
    ax.set_aspect('equal', 'box')

    # Plot the ground, polytope, and corners.
    ground = plt.fill_between(x=np.arange(min(xs)-5,max(xs)+5,1),
                              y1=0, y2=-1, color='b', alpha=0.2)
    init_state = states[0, :]
    init_corners = polytope.get_vertex_locations_world(init_state)
    poly = Polygon(init_corners, closed=True)
    ax.add_patch(poly)
    corner_dots, = ax.plot(init_corners[:, 0], init_corners[:, 1], 'ro',
                           markersize=8, linewidth=0)

    # If controls are given, plot them too.
    if controls is not None:
        if type(controls) == tuple:
            forces, locs = controls
        else:
            forces, locs = controls[:, :2], controls[:, 2:]
        if step > 1:
            forces = forces[0::step]
            locs = locs[0::step]

        # scale up the forces so they're more visible
        forces = forces.copy() * FORCE_SCALING
        ctrl = ax.arrow(locs[0,0]-forces[0,0], locs[0,1]-forces[0,1],
                        forces[0,0], forces[0,1],
                        width=0.1, length_includes_head=True)

    filename = f'{file_utils.TEMP_DIR}/0.png'
    plt.savefig(filename)
    filenames = [filename]

    for i in range(states.shape[0]):
        new_state = states[i, :]
        new_corners = polytope.get_vertex_locations_world(new_state)
        corner_dots.set_data((new_corners[:, 0], new_corners[:, 1]))

        poly.set(xy=new_corners)

        if (controls is not None) and (i+1 < states.shape[0]):
            # update arrow
            ctrl.remove()
            ctrl = ax.arrow(locs[i,0]-forces[i,0], locs[i,1]-forces[i,1],
                            forces[i,0], forces[i,1],
                            width=0.1, length_includes_head=True)

        fig.canvas.draw()
        fig.canvas.flush_events()

        filename = f'{file_utils.TEMP_DIR}/{i+1}.png'
        plt.savefig(filename)
        filenames.append(filename)
        time.sleep(0.05)

    if save:
        gif_file = f'{file_utils.OUT_DIR}/{gif_name}.gif'
        with imageio.get_writer(gif_file, mode='I') as writer:
            for filename in filenames:
                image = imageio.imread(filename)
                writer.append_data(image)
        fps = 1./dt
        gif = imageio.mimread(gif_file)
        imageio.mimsave(gif_file, gif, fps=fps)

        print(f'Saved gif at {gif_file}')

    for filename in set(filenames):
        os.remove(filename)
<<<<<<< HEAD
        
    plt.close()
=======

"""Make and save plots of a system's state and control history."""
def traj_plot(states, controls, plot_name, save=False, costs=None, times=None,
              title=""):
    xs, ys, ths = states[:, 0], states[:, 2], states[:, 4]
    vxs, vys, vths = states[:, 1], states[:, 3], states[:, 5]

    fx, fy = controls[:, 0], controls[:, 1]
    force_mag = np.linalg.norm(controls[:, :2], axis=1)

    plt.ion()
    fig = plt.figure(figsize=(8,8))

    ax1 = fig.add_subplot(321)
    ax1.plot(xs, label='x')
    ax1.plot(ys, label='y')
    ax1.plot(ths, label='angle')
    ax1.set_ylabel('Meters or Radians')
    ax1.legend()

    ax2 = fig.add_subplot(323)
    ax2.plot(vxs, label='v_x')
    ax2.plot(vys, label='v_y')
    ax2.plot(vths, label='v_angle')
    ax2.set_ylabel('Velocity')
    ax2.legend()

    ax3 = fig.add_subplot(325)
    ax3.plot(fx, label='f_x')
    ax3.plot(fy, label='f_y')
    ax3.plot(force_mag, label='force_mag')
    ax3.set_ylabel('Force')
    ax3.legend()
    ax3.set_xlabel('Timesteps')

    if costs is not None:
        ax4 = fig.add_subplot(322)
        ax4.plot(costs)
        ax4.set_ylabel('Optimization Cost')
        ax4.yaxis.set_label_position("right")
        ax4.yaxis.tick_right()
        ax4.set_yscale("log")

    if times is not None:
        total_time = sum(times)

        ax5 = fig.add_subplot(324)
        ax5.plot(times, label=f'Total Time: {total_time:.2f}s')
        ax5.set_ylabel('Loop Time (seconds)')
        ax5.yaxis.set_label_position("right")
        ax5.yaxis.tick_right()
        ax5.set_yscale("log")
        ax5.set_ylim(3e-2, 2e0)
        ax5.grid(which='both', axis='y')
        ax5.legend()
        ax5.set_xlabel('Loops')

    fig.suptitle(title)

    if save:
        filename = f'{file_utils.OUT_DIR}/{plot_name}.png'
        plt.savefig(filename)

>>>>>>> 3a056723
<|MERGE_RESOLUTION|>--- conflicted
+++ resolved
@@ -102,10 +102,8 @@
 
     for filename in set(filenames):
         os.remove(filename)
-<<<<<<< HEAD
         
     plt.close()
-=======
 
 """Make and save plots of a system's state and control history."""
 def traj_plot(states, controls, plot_name, save=False, costs=None, times=None,
@@ -169,4 +167,3 @@
         filename = f'{file_utils.OUT_DIR}/{plot_name}.png'
         plt.savefig(filename)
 
->>>>>>> 3a056723
